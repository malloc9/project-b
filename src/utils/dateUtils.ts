/**
 * Utility functions for date formatting and manipulation
 */

/**
 * Format a date to a readable string with locale support
 */
export const formatDate = (date: Date, locale: string = 'en-US'): string => {
  return new Intl.DateTimeFormat(locale, {
    year: 'numeric',
    month: 'short',
    day: 'numeric'
  }).format(date);
};

/**
 * Format a date to include time with locale support
 */
export const formatDateTime = (date: Date, locale: string = 'en-US'): string => {
  const timeFormat = locale === 'hu-HU' ? { hour12: false } : { hour12: true };
  
  return new Intl.DateTimeFormat(locale, {
    year: 'numeric',
    month: 'short',
    day: 'numeric',
    hour: '2-digit',
    minute: '2-digit',
    ...timeFormat
  }).format(date);
};

/**
 * Format a date for input fields (YYYY-MM-DD)
 */
export const formatDateForInput = (date: Date): string => {
  return date.toISOString().split('T')[0];
};

/**
 * Get relative time string with localization support
 * @param date - The date to compare
 * @param t - Translation function
 * @param locale - Locale for number formatting
 */
export const getRelativeTime = (
  date: Date, 
  t?: (key: string, options?: any) => string,
  locale: string = 'en-US'
): string => {
  const now = new Date();
  const diffInMs = date.getTime() - now.getTime();
  const diffInDays = Math.floor(diffInMs / (1000 * 60 * 60 * 24));
  const diffInHours = Math.floor(diffInMs / (1000 * 60 * 60));
  const diffInMinutes = Math.floor(diffInMs / (1000 * 60));

  // If translation function is not provided, fall back to English
  if (!t) {
    if (Math.abs(diffInDays) >= 1) {
      if (diffInDays > 0) {
        return `in ${diffInDays} day${diffInDays > 1 ? 's' : ''}`;
      } else {
        return `${Math.abs(diffInDays)} day${Math.abs(diffInDays) > 1 ? 's' : ''} ago`;
      }
    } else if (Math.abs(diffInHours) >= 1) {
      if (diffInHours > 0) {
        return `in ${diffInHours} hour${diffInHours > 1 ? 's' : ''}`;
      } else {
        return `${Math.abs(diffInHours)} hour${Math.abs(diffInHours) > 1 ? 's' : ''} ago`;
      }
    } else if (Math.abs(diffInMinutes) >= 1) {
      if (diffInMinutes > 0) {
        return `in ${diffInMinutes} minute${diffInMinutes > 1 ? 's' : ''}`;
      } else {
        return `${Math.abs(diffInMinutes)} minute${Math.abs(diffInMinutes) > 1 ? 's' : ''} ago`;
      }
    } else {
      return 'just now';
    }
  }

  // Use translations when available
  if (Math.abs(diffInDays) >= 1) {
    const count = Math.abs(diffInDays);
    if (diffInDays > 0) {
      return t('calendar:relativeTime.inDays', { count, defaultValue: `in ${count} day${count > 1 ? 's' : ''}` });
    } else {
      return t('calendar:relativeTime.daysAgo', { count, defaultValue: `${count} day${count > 1 ? 's' : ''} ago` });
    }
  } else if (Math.abs(diffInHours) >= 1) {
    const count = Math.abs(diffInHours);
    if (diffInHours > 0) {
      return t('calendar:relativeTime.inHours', { count, defaultValue: `in ${count} hour${count > 1 ? 's' : ''}` });
    } else {
      return t('calendar:relativeTime.hoursAgo', { count, defaultValue: `${count} hour${count > 1 ? 's' : ''} ago` });
    }
  } else if (Math.abs(diffInMinutes) >= 1) {
    const count = Math.abs(diffInMinutes);
    if (diffInMinutes > 0) {
      return t('calendar:relativeTime.inMinutes', { count, defaultValue: `in ${count} minute${count > 1 ? 's' : ''}` });
    } else {
      return t('calendar:relativeTime.minutesAgo', { count, defaultValue: `${count} minute${count > 1 ? 's' : ''} ago` });
    }
  } else {
    return t('calendar:relativeTime.justNow', { defaultValue: 'just now' });
  }
};

/**
 * Check if a date is today
 */
export const isToday = (date: Date): boolean => {
  const today = new Date();
  return date.toDateString() === today.toDateString();
};

/**
 * Check if a date is tomorrow
 */
export const isTomorrow = (date: Date): boolean => {
  const tomorrow = new Date();
  tomorrow.setDate(tomorrow.getDate() + 1);
  return date.toDateString() === tomorrow.toDateString();
};

/**
 * Check if a date is yesterday
 */
export const isYesterday = (date: Date): boolean => {
  const yesterday = new Date();
  yesterday.setDate(yesterday.getDate() - 1);
  return date.toDateString() === yesterday.toDateString();
};

/**
 * Check if a date is overdue (past current date)
 */
export const isOverdue = (date: Date): boolean => {
  const now = new Date();
  now.setHours(23, 59, 59, 999); // End of today
  return date < now;
};

/**
 * Get the start of day for a given date
 */
export const getStartOfDay = (date: Date): Date => {
  const startOfDay = new Date(date);
  startOfDay.setHours(0, 0, 0, 0);
  return startOfDay;
};

/**
 * Get the end of day for a given date
 */
export const getEndOfDay = (date: Date): Date => {
  const endOfDay = new Date(date);
  endOfDay.setHours(23, 59, 59, 999);
  return endOfDay;
};

/**
 * Add days to a date
 */
export const addDays = (date: Date, days: number): Date => {
  const result = new Date(date);
  result.setDate(result.getDate() + days);
  return result;
};

/**
 * Subtract days from a date
 */
export const subtractDays = (date: Date, days: number): Date => {
  return addDays(date, -days);
};

/**

 * Get days between two dates

 */

export const getDaysBetween = (startDate: Date, endDate: Date): number => {

  const diffInMs = endDate.getTime() - startDate.getTime();

  return Math.floor(diffInMs / (1000 * 60 * 60 * 24));

};



/**

 * Check if a given date falls within the next N days (inclusive of today).

 */

export const isWithinNextNDays = (date: Date, n: number): boolean => {

  const now = new Date(); // Capture current time once

  const nowStartOfDay = getStartOfDay(now);

  const targetStartOfDay = getStartOfDay(date);

  const endWindowStartOfDay = getStartOfDay(addDays(nowStartOfDay, n - 1));



  return targetStartOfDay.getTime() >= nowStartOfDay.getTime() && targetStartOfDay.getTime() <= endWindowStartOfDay.getTime();

};



/**
<<<<<<< HEAD

 * Format date for display with relative context

 */

export const formatDateWithContext = (date: Date): string => {

  if (isToday(date)) {

    return 'Today';

  } else if (isTomorrow(date)) {

    return 'Tomorrow';

  } else if (isYesterday(date)) {

    return 'Yesterday';

  } else {

    return formatDate(date);

=======
 * Format date for display with relative context and localization support
 * @param date - The date to format
 * @param t - Translation function
 * @param locale - Locale for date formatting
 */
export const formatDateWithContext = (
  date: Date, 
  t?: (key: string, options?: any) => string,
  locale: string = 'en-US'
): string => {
  if (isToday(date)) {
    return t ? t('calendar:today', { defaultValue: 'Today' }) : 'Today';
  } else if (isTomorrow(date)) {
    return t ? t('calendar:tomorrow', { defaultValue: 'Tomorrow' }) : 'Tomorrow';
  } else if (isYesterday(date)) {
    return t ? t('calendar:yesterday', { defaultValue: 'Yesterday' }) : 'Yesterday';
  } else {
    return formatDate(date, locale);
>>>>>>> f81d6a6c
  }

};<|MERGE_RESOLUTION|>--- conflicted
+++ resolved
@@ -5,27 +5,30 @@
 /**
  * Format a date to a readable string with locale support
  */
-export const formatDate = (date: Date, locale: string = 'en-US'): string => {
+export const formatDate = (date: Date, locale: string = "en-US"): string => {
   return new Intl.DateTimeFormat(locale, {
-    year: 'numeric',
-    month: 'short',
-    day: 'numeric'
+    year: "numeric",
+    month: "short",
+    day: "numeric",
   }).format(date);
 };
 
 /**
  * Format a date to include time with locale support
  */
-export const formatDateTime = (date: Date, locale: string = 'en-US'): string => {
-  const timeFormat = locale === 'hu-HU' ? { hour12: false } : { hour12: true };
-  
+export const formatDateTime = (
+  date: Date,
+  locale: string = "en-US"
+): string => {
+  const timeFormat = locale === "hu-HU" ? { hour12: false } : { hour12: true };
+
   return new Intl.DateTimeFormat(locale, {
-    year: 'numeric',
-    month: 'short',
-    day: 'numeric',
-    hour: '2-digit',
-    minute: '2-digit',
-    ...timeFormat
+    year: "numeric",
+    month: "short",
+    day: "numeric",
+    hour: "2-digit",
+    minute: "2-digit",
+    ...timeFormat,
   }).format(date);
 };
 
@@ -33,7 +36,7 @@
  * Format a date for input fields (YYYY-MM-DD)
  */
 export const formatDateForInput = (date: Date): string => {
-  return date.toISOString().split('T')[0];
+  return date.toISOString().split("T")[0];
 };
 
 /**
@@ -43,9 +46,9 @@
  * @param locale - Locale for number formatting
  */
 export const getRelativeTime = (
-  date: Date, 
+  date: Date,
   t?: (key: string, options?: any) => string,
-  locale: string = 'en-US'
+  locale: string = "en-US"
 ): string => {
   const now = new Date();
   const diffInMs = date.getTime() - now.getTime();
@@ -57,24 +60,30 @@
   if (!t) {
     if (Math.abs(diffInDays) >= 1) {
       if (diffInDays > 0) {
-        return `in ${diffInDays} day${diffInDays > 1 ? 's' : ''}`;
+        return `in ${diffInDays} day${diffInDays > 1 ? "s" : ""}`;
       } else {
-        return `${Math.abs(diffInDays)} day${Math.abs(diffInDays) > 1 ? 's' : ''} ago`;
+        return `${Math.abs(diffInDays)} day${
+          Math.abs(diffInDays) > 1 ? "s" : ""
+        } ago`;
       }
     } else if (Math.abs(diffInHours) >= 1) {
       if (diffInHours > 0) {
-        return `in ${diffInHours} hour${diffInHours > 1 ? 's' : ''}`;
+        return `in ${diffInHours} hour${diffInHours > 1 ? "s" : ""}`;
       } else {
-        return `${Math.abs(diffInHours)} hour${Math.abs(diffInHours) > 1 ? 's' : ''} ago`;
+        return `${Math.abs(diffInHours)} hour${
+          Math.abs(diffInHours) > 1 ? "s" : ""
+        } ago`;
       }
     } else if (Math.abs(diffInMinutes) >= 1) {
       if (diffInMinutes > 0) {
-        return `in ${diffInMinutes} minute${diffInMinutes > 1 ? 's' : ''}`;
+        return `in ${diffInMinutes} minute${diffInMinutes > 1 ? "s" : ""}`;
       } else {
-        return `${Math.abs(diffInMinutes)} minute${Math.abs(diffInMinutes) > 1 ? 's' : ''} ago`;
+        return `${Math.abs(diffInMinutes)} minute${
+          Math.abs(diffInMinutes) > 1 ? "s" : ""
+        } ago`;
       }
     } else {
-      return 'just now';
+      return "just now";
     }
   }
 
@@ -82,26 +91,44 @@
   if (Math.abs(diffInDays) >= 1) {
     const count = Math.abs(diffInDays);
     if (diffInDays > 0) {
-      return t('calendar:relativeTime.inDays', { count, defaultValue: `in ${count} day${count > 1 ? 's' : ''}` });
-    } else {
-      return t('calendar:relativeTime.daysAgo', { count, defaultValue: `${count} day${count > 1 ? 's' : ''} ago` });
+      return t("calendar:relativeTime.inDays", {
+        count,
+        defaultValue: `in ${count} day${count > 1 ? "s" : ""}`,
+      });
+    } else {
+      return t("calendar:relativeTime.daysAgo", {
+        count,
+        defaultValue: `${count} day${count > 1 ? "s" : ""} ago`,
+      });
     }
   } else if (Math.abs(diffInHours) >= 1) {
     const count = Math.abs(diffInHours);
     if (diffInHours > 0) {
-      return t('calendar:relativeTime.inHours', { count, defaultValue: `in ${count} hour${count > 1 ? 's' : ''}` });
-    } else {
-      return t('calendar:relativeTime.hoursAgo', { count, defaultValue: `${count} hour${count > 1 ? 's' : ''} ago` });
+      return t("calendar:relativeTime.inHours", {
+        count,
+        defaultValue: `in ${count} hour${count > 1 ? "s" : ""}`,
+      });
+    } else {
+      return t("calendar:relativeTime.hoursAgo", {
+        count,
+        defaultValue: `${count} hour${count > 1 ? "s" : ""} ago`,
+      });
     }
   } else if (Math.abs(diffInMinutes) >= 1) {
     const count = Math.abs(diffInMinutes);
     if (diffInMinutes > 0) {
-      return t('calendar:relativeTime.inMinutes', { count, defaultValue: `in ${count} minute${count > 1 ? 's' : ''}` });
-    } else {
-      return t('calendar:relativeTime.minutesAgo', { count, defaultValue: `${count} minute${count > 1 ? 's' : ''} ago` });
+      return t("calendar:relativeTime.inMinutes", {
+        count,
+        defaultValue: `in ${count} minute${count > 1 ? "s" : ""}`,
+      });
+    } else {
+      return t("calendar:relativeTime.minutesAgo", {
+        count,
+        defaultValue: `${count} minute${count > 1 ? "s" : ""} ago`,
+      });
     }
   } else {
-    return t('calendar:relativeTime.justNow', { defaultValue: 'just now' });
+    return t("calendar:relativeTime.justNow", { defaultValue: "just now" });
   }
 };
 
@@ -181,14 +208,10 @@
  */
 
 export const getDaysBetween = (startDate: Date, endDate: Date): number => {
-
   const diffInMs = endDate.getTime() - startDate.getTime();
 
   return Math.floor(diffInMs / (1000 * 60 * 60 * 24));
-
-};
-
-
+};
 
 /**
 
@@ -197,7 +220,6 @@
  */
 
 export const isWithinNextNDays = (date: Date, n: number): boolean => {
-
   const now = new Date(); // Capture current time once
 
   const nowStartOfDay = getStartOfDay(now);
@@ -206,59 +228,26 @@
 
   const endWindowStartOfDay = getStartOfDay(addDays(nowStartOfDay, n - 1));
 
-
-
-  return targetStartOfDay.getTime() >= nowStartOfDay.getTime() && targetStartOfDay.getTime() <= endWindowStartOfDay.getTime();
-
-};
-
-
-
-/**
-<<<<<<< HEAD
+  return (
+    targetStartOfDay.getTime() >= nowStartOfDay.getTime() &&
+    targetStartOfDay.getTime() <= endWindowStartOfDay.getTime()
+  );
+};
+
+/**
 
  * Format date for display with relative context
 
  */
 
 export const formatDateWithContext = (date: Date): string => {
-
   if (isToday(date)) {
-
-    return 'Today';
-
+    return "Today";
   } else if (isTomorrow(date)) {
-
-    return 'Tomorrow';
-
+    return "Tomorrow";
   } else if (isYesterday(date)) {
-
-    return 'Yesterday';
-
+    return "Yesterday";
   } else {
-
     return formatDate(date);
-
-=======
- * Format date for display with relative context and localization support
- * @param date - The date to format
- * @param t - Translation function
- * @param locale - Locale for date formatting
- */
-export const formatDateWithContext = (
-  date: Date, 
-  t?: (key: string, options?: any) => string,
-  locale: string = 'en-US'
-): string => {
-  if (isToday(date)) {
-    return t ? t('calendar:today', { defaultValue: 'Today' }) : 'Today';
-  } else if (isTomorrow(date)) {
-    return t ? t('calendar:tomorrow', { defaultValue: 'Tomorrow' }) : 'Tomorrow';
-  } else if (isYesterday(date)) {
-    return t ? t('calendar:yesterday', { defaultValue: 'Yesterday' }) : 'Yesterday';
-  } else {
-    return formatDate(date, locale);
->>>>>>> f81d6a6c
   }
-
 };