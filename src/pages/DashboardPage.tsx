--- conflicted
+++ resolved
@@ -130,11 +130,8 @@
 
         <CalendarSummary />
       </GridLayout>
-<<<<<<< HEAD
 
 
-=======
->>>>>>> f81d6a6c
     </div>
   );
 }