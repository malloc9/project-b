import { render, screen, waitFor } from '@testing-library/react';
import userEvent from '@testing-library/user-event';
import { vi, describe, it, expect, beforeEach } from 'vitest';
import App from '../../App';
<<<<<<< HEAD

// Mock the entire Firebase config to avoid initialization issues
vi.mock('../../config/firebase', () => ({
  auth: {
    currentUser: null,
    onAuthStateChanged: vi.fn((callback) => {
      // Simulate authenticated user
      callback({
        uid: 'test-user-123',
        email: 'test@example.com',
        displayName: 'Test User',
      });
      return vi.fn(); // unsubscribe function
    }),
  },
  db: {},
  storage: {},
  functions: {},
}));

// Mock all service modules
vi.mock('../../services/authService', () => ({
  AuthService: {
    getCurrentUser: vi.fn().mockReturnValue({
      uid: 'test-user-123',
      email: 'test@example.com',
      displayName: 'Test User',
      createdAt: new Date(),
    }),
    login: vi.fn().mockResolvedValue({
      uid: 'test-user-123',
      email: 'test@example.com',
      displayName: 'Test User',
      createdAt: new Date(),
    }),
    logout: vi.fn().mockResolvedValue(undefined),
    resetPassword: vi.fn().mockResolvedValue(undefined),
    onAuthStateChanged: vi.fn((callback) => {
      // Simulate authenticated user
      callback({
        uid: 'test-user-123',
        email: 'test@example.com',
        displayName: 'Test User',
        createdAt: new Date(),
      });
      return vi.fn(); // unsubscribe function
    }),
    validateEmail: vi.fn().mockReturnValue(true),
    validatePassword: vi.fn().mockReturnValue({ isValid: true }),
  },
}));

vi.mock('../../services/plantService', () => ({
  getUserPlants: vi.fn().mockResolvedValue([]),
  createPlant: vi.fn().mockResolvedValue('plant-123'),
  updatePlant: vi.fn().mockResolvedValue(undefined),
  deletePlant: vi.fn().mockResolvedValue(undefined),
}));

vi.mock('../../services/projectService', () => ({
  getUserProjects: vi.fn().mockResolvedValue([]),
  createProject: vi.fn().mockResolvedValue('project-123'),
  updateProject: vi.fn().mockResolvedValue(undefined),
  deleteProject: vi.fn().mockResolvedValue(undefined),
}));

=======
import { AuthService } from '../../services/authService';

// Flag to control if DashboardPage should throw an error
let shouldThrowError = false;

// Mock DashboardPage at the top level to be transparent by default
vi.mock('../../pages/DashboardPage', async (importOriginal) => {
  const actual = await importOriginal<typeof import('../../pages/DashboardPage')>();
  return {
    ...actual,
    DashboardPage: (props: any) => {
      if (shouldThrowError) {
        throw new Error('Test error');
      }
      return <actual.DashboardPage {...props} />;
    },
  };
});

const mockUser = {
  uid: 'test-user-123',
  email: 'test@example.com',
  displayName: 'Test User',
  createdAt: new Date(),
};

// Local mock for simpleTaskService to ensure it's picked up correctly
>>>>>>> f81d6a6c
vi.mock('../../services/simpleTaskService', () => ({
  getUserSimpleTasks: vi.fn().mockResolvedValue([]),
  getSimpleTask: vi.fn().mockResolvedValue(null),
  createSimpleTask: vi.fn().mockResolvedValue('mock-task-id'),
  updateSimpleTask: vi.fn().mockResolvedValue(undefined),
  deleteSimpleTask: vi.fn().mockResolvedValue(undefined),
  sortTasksByDueDate: vi.fn((tasks) => tasks),
  filterTasksByCompletion: vi.fn((tasks) => tasks),
  searchTasks: vi.fn((tasks) => tasks),
  toggleTaskCompletion: vi.fn().mockResolvedValue(undefined),
  completeTask: vi.fn().mockResolvedValue(undefined),
  uncompleteTask: vi.fn().mockResolvedValue(undefined),
}));


describe('Application Integration Tests', () => {
  beforeEach(() => {
    vi.clearAllMocks();
    // Reset viewport to desktop
    Object.defineProperty(window, 'innerWidth', {
      writable: true,
      configurable: true,
      value: 1024,
    });
    Object.defineProperty(window, 'innerHeight', {
      writable: true,
      configurable: true,
      value: 768,
    });
  });

  it('should render the application and show dashboard for authenticated user', async () => {
    render(
      <App />
    );

    // Wait for the app to load and show the dashboard
    await waitFor(() => {
      expect(screen.getAllByText(/Home Manager|Household Management/i)[0]).toBeInTheDocument();
    }, { timeout: 5000 });

    // Should show navigation elements
    expect(screen.getAllByRole('navigation')[0]).toBeInTheDocument();
  });

  it('should navigate between different pages', async () => {
    const user = userEvent.setup();

    render(
      <App />
    );

    // Wait for app to load
    await waitFor(() => {
      expect(screen.getAllByText(/Home Manager|Household Management/i)[0]).toBeInTheDocument();
    });

    // Test navigation to plants page
    const plantsLink = screen.getAllByRole('link', { name: /plant codex/i })[0];
    if (plantsLink) {
      await user.click(plantsLink);
      await waitFor(() => {
        expect(window.location.pathname).toBe('/plants');
      });
    }

    // Test navigation to projects page
    const projectsLink = screen.getAllByRole('link', { name: /projects/i })[0];
    if (projectsLink) {
      await user.click(projectsLink);
      await waitFor(() => {
        expect(window.location.pathname).toBe('/projects');
      });
    }

    // Test navigation to tasks page
    const tasksLink = screen.getAllByRole('link', { name: /tasks/i })[0];
    if (tasksLink) {
      await user.click(tasksLink);
      await waitFor(() => {
        expect(window.location.pathname).toBe('/tasks');
      });
    }
  });

  it('should handle responsive design', async () => {
    // Test mobile viewport
    Object.defineProperty(window, 'innerWidth', {
      writable: true,
      configurable: true,
      value: 375,
    });

    render(
      <App />
    );

    await waitFor(() => {
      expect(screen.getAllByText(/Home Manager|Household Management/i)[0]).toBeInTheDocument();
    }, { timeout: 5000 });

    // Should render without errors on mobile
    expect(screen.getByRole('main')).toBeInTheDocument();

    // Test desktop viewport
    Object.defineProperty(window, 'innerWidth', {
      writable: true,
      configurable: true,
      value: 1024,
    });

    // Should still render correctly
    expect(screen.getByRole('main')).toBeInTheDocument();
  });

  it('should show error boundary when component errors occur', async () => {
    // Mock console.error to avoid noise in test output
    const consoleSpy = vi.spyOn(console, 'error').mockImplementation(() => { });

    // Enable error throwing
    shouldThrowError = true;

    render(
      <App />
    );

    // Should show error boundary
    await waitFor(() => {
      expect(screen.getByText(/something went wrong/i)).toBeInTheDocument();
    }, { timeout: 10000 });

    // Reset for other tests
    shouldThrowError = false;
    consoleSpy.mockRestore();
  });

  it('should handle loading states', async () => {
    render(
      <App />
    );

    // Should show loading spinner initially
    // Should show loading spinner initially or load directly
    const loadingElement = screen.queryByRole('status') || screen.queryByText(/loading/i);
    if (loadingElement) {
      expect(loadingElement).toBeInTheDocument();
    }

    // Should eventually load the app
    await screen.findByText(/Home Manager|Household Management/i, {}, { timeout: 15000 });
  });
});<|MERGE_RESOLUTION|>--- conflicted
+++ resolved
@@ -2,7 +2,6 @@
 import userEvent from '@testing-library/user-event';
 import { vi, describe, it, expect, beforeEach } from 'vitest';
 import App from '../../App';
-<<<<<<< HEAD
 
 // Mock the entire Firebase config to avoid initialization issues
 vi.mock('../../config/firebase', () => ({
@@ -69,35 +68,6 @@
   deleteProject: vi.fn().mockResolvedValue(undefined),
 }));
 
-=======
-import { AuthService } from '../../services/authService';
-
-// Flag to control if DashboardPage should throw an error
-let shouldThrowError = false;
-
-// Mock DashboardPage at the top level to be transparent by default
-vi.mock('../../pages/DashboardPage', async (importOriginal) => {
-  const actual = await importOriginal<typeof import('../../pages/DashboardPage')>();
-  return {
-    ...actual,
-    DashboardPage: (props: any) => {
-      if (shouldThrowError) {
-        throw new Error('Test error');
-      }
-      return <actual.DashboardPage {...props} />;
-    },
-  };
-});
-
-const mockUser = {
-  uid: 'test-user-123',
-  email: 'test@example.com',
-  displayName: 'Test User',
-  createdAt: new Date(),
-};
-
-// Local mock for simpleTaskService to ensure it's picked up correctly
->>>>>>> f81d6a6c
 vi.mock('../../services/simpleTaskService', () => ({
   getUserSimpleTasks: vi.fn().mockResolvedValue([]),
   getSimpleTask: vi.fn().mockResolvedValue(null),
