--- conflicted
+++ resolved
@@ -1,7 +1,7 @@
-import React from 'react';
-import { Navigate, useLocation } from 'react-router-dom';
-import { useAuth } from '../../contexts/AuthContext';
-import { useTranslation } from 'react-i18next';
+import React from "react";
+import { Navigate, useLocation } from "react-router-dom";
+import { useAuth } from "../../contexts/AuthContext";
+import { useTranslation } from "react-i18next";
 
 interface ProtectedRouteProps {
   children: React.ReactNode;
@@ -11,40 +11,30 @@
 /**
  * Protected route wrapper that requires authentication
  */
-export function ProtectedRoute({ children, redirectTo = '/login' }: ProtectedRouteProps) {
+export function ProtectedRoute({
+  children,
+  redirectTo = "/login",
+}: ProtectedRouteProps) {
   const { user, loading } = useAuth();
   const location = useLocation();
-  const { t } = useTranslation(['loading']);
+  const { t } = useTranslation(["loading"]);
 
   // Show loading spinner while checking authentication
   if (loading) {
     return (
       <div className="min-h-screen flex items-center justify-center">
-<<<<<<< HEAD
-        <div 
+        <div
           className="animate-spin rounded-full h-12 w-12 border-b-2 border-blue-600"
           role="status"
           aria-label="Loading"
         ></div>
-=======
-        <div className="text-center">
-          <div className="animate-spin rounded-full h-12 w-12 border-b-2 border-blue-600 mx-auto mb-2" role="status" aria-hidden="true"></div>
-          <p className="text-gray-600">{t('loading:authenticating', { defaultValue: 'Authenticating...' })}</p>
-        </div>
->>>>>>> f81d6a6c
       </div>
     );
   }
 
   // Redirect to login if not authenticated
   if (!user) {
-    return (
-      <Navigate 
-        to={redirectTo} 
-        state={{ from: location }} 
-        replace 
-      />
-    );
+    return <Navigate to={redirectTo} state={{ from: location }} replace />;
   }
 
   // Render children if authenticated
@@ -54,26 +44,22 @@
 /**
  * Public route wrapper that redirects authenticated users
  */
-export function PublicRoute({ children, redirectTo = '/' }: ProtectedRouteProps) {
+export function PublicRoute({
+  children,
+  redirectTo = "/",
+}: ProtectedRouteProps) {
   const { user, loading } = useAuth();
-  const { t } = useTranslation(['loading']);
+  const { t } = useTranslation(["loading"]);
 
   // Show loading spinner while checking authentication
   if (loading) {
     return (
       <div className="min-h-screen flex items-center justify-center">
-<<<<<<< HEAD
-        <div 
+        <div
           className="animate-spin rounded-full h-12 w-12 border-b-2 border-blue-600"
           role="status"
           aria-label="Loading"
         ></div>
-=======
-        <div className="text-center">
-          <div className="animate-spin rounded-full h-12 w-12 border-b-2 border-blue-600 mx-auto mb-2" role="status" aria-hidden="true"></div>
-          <p className="text-gray-600">{t('loading:authenticating', { defaultValue: 'Authenticating...' })}</p>
-        </div>
->>>>>>> f81d6a6c
       </div>
     );
   }
